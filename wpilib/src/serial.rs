// Copyright 2018 First Rust Competition Developers.
// Licensed under the Apache License, Version 2.0 <LICENSE-APACHE or
// http://www.apache.org/licenses/LICENSE-2.0> or the MIT license
// <LICENSE-MIT or http://opensource.org/licenses/MIT>, at your
// option. This file may not be copied, modified, or distributed
// except according to those terms.

use std::os::raw::c_char;
use wpilib_sys::*;

<<<<<<< HEAD
macro_rules! arm_call {
    ($($other:tt)*) => {{
        #[cfg(any(target_arch = "x86", target_arch = "x86_64"))]
        {
            Err(HalError(0))
        }
        #[cfg(any(target_arch = "arm", target_arch = "aarch64"))]
        {
            hal_call!($($other)*)
        }
    }};
}

=======
>>>>>>> 381a129d
// all of these enums use magic numbers from wpilibc SerialPort.h

#[derive(Copy, Clone, Debug, PartialEq, Eq, Hash)]
pub enum Port {
    Onboard = 0,
    MXP = 1,
    USB1 = 2,
    USB2 = 3,
}

#[derive(Copy, Clone, Debug, PartialEq, Eq, Hash)]
pub enum Parity {
    None = 0,
    Odd = 1,
    Even = 2,
    Mark = 3,
    Space = 4,
}

#[derive(Copy, Clone, Debug, PartialEq, Eq, Hash)]
pub enum StopBits {
    One = 10,
    OnePointFive = 15,
    Two = 20,
}

#[derive(Copy, Clone, Debug, PartialEq, Eq, Hash)]
pub enum WriteBufferMode {
    FlushOnAcces = 1,
    FlushWhenFull = 2,
}

#[derive(Copy, Clone, Debug, PartialEq, Eq, Hash)]
pub enum FlowControl {
    None = 0,
    XonXoff = 1,
    RtsCts = 2,
    DtrDsr = 4,
}

#[derive(Debug)]
pub struct SerialPort {
    port: Port,
}

impl SerialPort {
    #[allow(clippy::new_ret_no_self)]
    pub fn new(
        baud_rate: u32,
        port: Port,
        databits: u32,
        parity: Parity,
        stopbits: StopBits,
    ) -> HalResult<Self> {
        hal_call!(HAL_InitializeSerialPort(port as HAL_SerialPort))?;

        hal_call!(HAL_SetSerialBaudRate(
            port as HAL_SerialPort,
            baud_rate as i32
        ))?;
        hal_call!(HAL_SetSerialDataBits(
            port as HAL_SerialPort,
            databits as i32
        ))?;
        hal_call!(HAL_SetSerialParity(port as HAL_SerialPort, parity as i32))?;
        hal_call!(HAL_SetSerialStopBits(
            port as HAL_SerialPort,
            stopbits as i32
        ))?;

        let mut serial_port = SerialPort { port };
        serial_port.set_timeout(5.0)?;
        serial_port.set_write_buf_mode(WriteBufferMode::FlushOnAcces)?;

        serial_port.enable_termination(b'\n')?;
        report_usage(resource_type!(SerialPort), 0);
        Ok(serial_port)
    }

    pub fn set_flow_control(&mut self, flow_control: FlowControl) -> HalResult<()> {
        hal_call!(HAL_SetSerialFlowControl(
            self.port as HAL_SerialPort,
            flow_control as i32
        ))
    }

<<<<<<< HEAD
    pub fn enable_termination(&mut self, terminator: u8) -> HalResult<()> {
        hal_call!(HAL_EnableSerialTermination(
            self.port as HAL_SerialPort,
            terminator as std::os::raw::c_char
=======
    #[allow(clippy::unnecessary_cast)]
    pub fn enable_termination(&mut self, terminator: u8) -> HalResult<()> {
        hal_call!(HAL_EnableSerialTermination(
            self.port as HAL_SerialPort,
            terminator as c_char
>>>>>>> 381a129d
        ))
    }

    pub fn disable_termination(&mut self) -> HalResult<()> {
        hal_call!(HAL_DisableSerialTermination(self.port as HAL_SerialPort))
    }

    pub fn bytes_received(&mut self) -> HalResult<i32> {
        hal_call!(HAL_GetSerialBytesReceived(self.port as HAL_SerialPort))
    }

<<<<<<< HEAD
    #[allow(unused_variables)] // vars go unused on x86
    pub fn read(&mut self, buf: &mut [u8]) -> HalResult<i32> {
        arm_call!(HAL_ReadSerial(
=======
    #[allow(clippy::unnecessary_cast)]
    pub fn read(&mut self, buf: &mut [u8]) -> HalResult<i32> {
        hal_call!(HAL_ReadSerial(
>>>>>>> 381a129d
            self.port as HAL_SerialPort,
            buf.as_mut_ptr() as *mut c_char,
            buf.len() as i32
        ))
    }

<<<<<<< HEAD
    #[allow(unused_variables)] // vars go unused on x86
=======
    #[allow(clippy::unnecessary_cast)]
>>>>>>> 381a129d
    pub fn read_len(&mut self, buf: &mut [u8], len: usize) -> HalResult<i32> {
        let len = len.min(buf.len());
        arm_call!(HAL_ReadSerial(
            self.port as HAL_SerialPort,
            buf.as_mut_ptr() as *mut c_char,
            len as i32
        ))
    }

    /// # Returns
    /// Then number of bytes actually written to the buffer.
<<<<<<< HEAD
    #[allow(unused_variables)] // vars go unused on x86
    pub fn write(&mut self, buf: &[u8]) -> HalResult<i32> {
        arm_call!(HAL_WriteSerial(
=======
    pub fn write(&mut self, buf: &[u8]) -> HalResult<i32> {
        hal_call!(HAL_WriteSerial(
>>>>>>> 381a129d
            self.port as HAL_SerialPort,
            buf.as_ptr() as *const c_char,
            buf.len() as i32
        ))
    }

    pub fn set_timeout(&mut self, seconds: f64) -> HalResult<()> {
        hal_call!(HAL_SetSerialTimeout(self.port as HAL_SerialPort, seconds))
    }

    pub fn set_read_buf_size(&mut self, size: u32) -> HalResult<()> {
        hal_call!(HAL_SetSerialReadBufferSize(
            self.port as HAL_SerialPort,
            size as i32
        ))
    }

    pub fn set_write_buf_size(&mut self, size: u32) -> HalResult<()> {
        hal_call!(HAL_SetSerialWriteBufferSize(
            self.port as HAL_SerialPort,
            size as i32
        ))
    }

    pub fn set_write_buf_mode(&mut self, mode: WriteBufferMode) -> HalResult<()> {
        hal_call!(HAL_SetSerialWriteMode(
            self.port as HAL_SerialPort,
            mode as i32
        ))
    }

    pub fn flush(&mut self) -> HalResult<()> {
        hal_call!(HAL_FlushSerial(self.port as HAL_SerialPort))
    }

    pub fn reset(&mut self) -> HalResult<()> {
        hal_call!(HAL_ClearSerial(self.port as HAL_SerialPort))
    }
}

use std::io;
/// Delegates to the [`SerialPort::write`] method and is affected in the same way by automatic terminators, buffering, and other behavior.
impl io::Write for SerialPort {
    #[inline]
    fn write(&mut self, buf: &[u8]) -> io::Result<usize> {
        hal_to_io_len(self.write(buf))
    }

    #[inline]
    fn flush(&mut self) -> io::Result<()> {
        hal_to_io(self.flush())
    }
}

/// Delegates to the [`SerialPort::read`] method and is affected in the same way by buffering and other behavior.
impl io::Read for SerialPort {
    #[inline]
    fn read(&mut self, buf: &mut [u8]) -> io::Result<usize> {
        hal_to_io_len(self.read(buf))
    }
}

#[inline]
fn hal_to_io_len(r: HalResult<i32>) -> io::Result<usize> {
    match r {
        Ok(x) => Ok(x as usize),
        Err(t) => Err(io::Error::new(io::ErrorKind::Other, t)),
    }
}

#[inline]
fn hal_to_io<T>(r: HalResult<T>) -> io::Result<T> {
    match r {
        Ok(x) => Ok(x),
        Err(t) => Err(io::Error::new(io::ErrorKind::Other, t)),
    }
}

impl Drop for SerialPort {
    fn drop(&mut self) {
        hal_call!(HAL_CloseSerial(self.port as HAL_SerialPort)).ok();
    }
}<|MERGE_RESOLUTION|>--- conflicted
+++ resolved
@@ -8,22 +8,6 @@
 use std::os::raw::c_char;
 use wpilib_sys::*;
 
-<<<<<<< HEAD
-macro_rules! arm_call {
-    ($($other:tt)*) => {{
-        #[cfg(any(target_arch = "x86", target_arch = "x86_64"))]
-        {
-            Err(HalError(0))
-        }
-        #[cfg(any(target_arch = "arm", target_arch = "aarch64"))]
-        {
-            hal_call!($($other)*)
-        }
-    }};
-}
-
-=======
->>>>>>> 381a129d
 // all of these enums use magic numbers from wpilibc SerialPort.h
 
 #[derive(Copy, Clone, Debug, PartialEq, Eq, Hash)]
@@ -110,18 +94,11 @@
         ))
     }
 
-<<<<<<< HEAD
-    pub fn enable_termination(&mut self, terminator: u8) -> HalResult<()> {
-        hal_call!(HAL_EnableSerialTermination(
-            self.port as HAL_SerialPort,
-            terminator as std::os::raw::c_char
-=======
     #[allow(clippy::unnecessary_cast)]
     pub fn enable_termination(&mut self, terminator: u8) -> HalResult<()> {
         hal_call!(HAL_EnableSerialTermination(
             self.port as HAL_SerialPort,
             terminator as c_char
->>>>>>> 381a129d
         ))
     }
 
@@ -133,29 +110,19 @@
         hal_call!(HAL_GetSerialBytesReceived(self.port as HAL_SerialPort))
     }
 
-<<<<<<< HEAD
-    #[allow(unused_variables)] // vars go unused on x86
-    pub fn read(&mut self, buf: &mut [u8]) -> HalResult<i32> {
-        arm_call!(HAL_ReadSerial(
-=======
     #[allow(clippy::unnecessary_cast)]
     pub fn read(&mut self, buf: &mut [u8]) -> HalResult<i32> {
         hal_call!(HAL_ReadSerial(
->>>>>>> 381a129d
             self.port as HAL_SerialPort,
             buf.as_mut_ptr() as *mut c_char,
             buf.len() as i32
         ))
     }
 
-<<<<<<< HEAD
-    #[allow(unused_variables)] // vars go unused on x86
-=======
     #[allow(clippy::unnecessary_cast)]
->>>>>>> 381a129d
     pub fn read_len(&mut self, buf: &mut [u8], len: usize) -> HalResult<i32> {
         let len = len.min(buf.len());
-        arm_call!(HAL_ReadSerial(
+        hal_call!(HAL_ReadSerial(
             self.port as HAL_SerialPort,
             buf.as_mut_ptr() as *mut c_char,
             len as i32
@@ -164,14 +131,8 @@
 
     /// # Returns
     /// Then number of bytes actually written to the buffer.
-<<<<<<< HEAD
-    #[allow(unused_variables)] // vars go unused on x86
-    pub fn write(&mut self, buf: &[u8]) -> HalResult<i32> {
-        arm_call!(HAL_WriteSerial(
-=======
     pub fn write(&mut self, buf: &[u8]) -> HalResult<i32> {
         hal_call!(HAL_WriteSerial(
->>>>>>> 381a129d
             self.port as HAL_SerialPort,
             buf.as_ptr() as *const c_char,
             buf.len() as i32
