--- conflicted
+++ resolved
@@ -100,13 +100,8 @@
     #[allow(clippy::unnecessary_cast)]
     pub fn enable_termination(&mut self, terminator: u8) -> HalResult<()> {
         hal_call!(HAL_EnableSerialTermination(
-<<<<<<< HEAD
-            self.port as HAL_SerialPort,
+            self.port as HAL_SerialPort::Type,
             terminator as c_char
-=======
-            self.port as HAL_SerialPort::Type,
-            terminator
->>>>>>> 6f850aab
         ))
     }
 
@@ -125,13 +120,8 @@
     #[allow(clippy::unnecessary_cast)]
     pub fn read(&mut self, buf: &mut [u8]) -> HalResult<i32> {
         hal_call!(HAL_ReadSerial(
-<<<<<<< HEAD
-            self.port as HAL_SerialPort,
+            self.port as HAL_SerialPort::Type,
             buf.as_mut_ptr() as *mut c_char,
-=======
-            self.port as HAL_SerialPort::Type,
-            buf.as_mut_ptr(),
->>>>>>> 6f850aab
             buf.len() as i32
         ))
     }
@@ -140,13 +130,8 @@
     pub fn read_len(&mut self, buf: &mut [u8], len: usize) -> HalResult<i32> {
         let len = len.min(buf.len());
         hal_call!(HAL_ReadSerial(
-<<<<<<< HEAD
-            self.port as HAL_SerialPort,
+            self.port as HAL_SerialPort::Type,
             buf.as_mut_ptr() as *mut c_char,
-=======
-            self.port as HAL_SerialPort::Type,
-            buf.as_mut_ptr(),
->>>>>>> 6f850aab
             len as i32
         ))
     }
@@ -155,13 +140,8 @@
     /// Then number of bytes actually written to the buffer.
     pub fn write(&mut self, buf: &[u8]) -> HalResult<i32> {
         hal_call!(HAL_WriteSerial(
-<<<<<<< HEAD
-            self.port as HAL_SerialPort,
+            self.port as HAL_SerialPort::Type,
             buf.as_ptr() as *const c_char,
-=======
-            self.port as HAL_SerialPort::Type,
-            buf.as_ptr(),
->>>>>>> 6f850aab
             buf.len() as i32
         ))
     }
